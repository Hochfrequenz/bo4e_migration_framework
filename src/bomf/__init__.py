--- conflicted
+++ resolved
@@ -97,11 +97,7 @@
                 break
             chunk_loading_summaries = await self._map_to_target_validate_and_load(bo4e_datasets)
             loading_summaries.extend(chunk_loading_summaries)
-<<<<<<< HEAD
             await asyncio.sleep(1)  #:give the system 1s some time to breathe
-=======
-            await asyncio.sleep(1)  # give the system some time to breathe
->>>>>>> 44f52d80
             offset += chunk_size
 
         return loading_summaries